from fastapi import (
    APIRouter,
    UploadFile,
    File,
    Form,
    HTTPException,
    status,
    Depends,
    BackgroundTasks,
)
from .service import UploadService
from .schema import VideoUploadResponse
from .constants import ALLOWED_VIDEO_TYPES
from typing import List
from models.video import Video
from core.database import SessionLocal
import logging

router = APIRouter(prefix="/upload", tags=["upload"])


# 의존성 주입을 위한 함수
def get_upload_service():
    return UploadService()


@router.post(
    "/video",
    response_model=VideoUploadResponse,
    status_code=status.HTTP_201_CREATED,
    summary="영상 파일 업로드",
    description="""
    영상 파일을 업로드하고 처리를 위한 큐에 등록합니다.

    ## 기능
    * 영상 파일 업로드 및 검증
    * 파일 메타데이터 저장
    * 처리 작업 큐 등록
    * STT(음성-텍스트 변환) 처리

    ## 제한사항
    * 허용된 파일 형식: MP4, AVI, MOV, WMV
    * 최대 파일 크기: 2GB

    ## 응답
    * video_id: 업로드된 영상의 고유 식별자
    * status: 처리 상태 (PROCESSING)
    * estimated_time: 예상 처리 시간
    """,
)
async def upload_video(
    background_tasks: BackgroundTasks,
    file: UploadFile = File(...),
    title: str = None,
    service: UploadService = Depends(get_upload_service),
):
    """
    영상 파일을 업로드하고 처리를 위한 큐에 등록합니다.

    - 허용된 파일 형식: MP4, AVI, MOV, WMV
    - 최대 파일 크기: 2GB
    """
    try:
        # 1. 파일 형식 검증
        if not file.content_type in ALLOWED_VIDEO_TYPES:
            raise HTTPException(
                status_code=status.HTTP_400_BAD_REQUEST,
                detail=f"Unsupported file type. Allowed types are: {', '.join(ALLOWED_VIDEO_TYPES)}",
            )

        # 2. 파일 크기 검증 (읽지 않고 검증 방식 변경)
        # FastAPI는 기본적으로 파일 크기 제한이 있으므로
        # 여기서는 생략하고 서버 설정에서 처리하는 것을 권장

        # 3. 서비스 계층에 처리 위임
        result = await service.process_video_upload(
            file=file, title=title or file.filename, background_tasks=background_tasks
        )

        return VideoUploadResponse(
            message="Video upload successful. Processing has been queued.",
            video_id=result["video_id"],
            status="PROCESSING",
            estimated_time="5-10 minutes",
        )

    except Exception as e:
        raise HTTPException(
            status_code=status.HTTP_500_INTERNAL_SERVER_ERROR, detail=str(e)
        )


@router.post("/transcript", summary="비디오 트랜스크립트 업로드")
async def upload_transcript(
    background_tasks: BackgroundTasks,
    title: str = Form(),
    file: UploadFile = File(...),
    service: UploadService = Depends(get_upload_service),
):
    """
    비디오 트랜스크립트를 업로드합니다.

    - title: 비디오 제목
    - file: 트랜스크립트 파일 (txt, srt 등)
    """
    try:
        # 1. 파일 형식 검증
        if not file.content_type in ["text/plain", "application/x-subrip"]:
            raise HTTPException(
                status_code=status.HTTP_400_BAD_REQUEST,
                detail="Unsupported file type. Allowed types are: txt, srt",
            )

        # 2. 서비스 계층에 처리 위임
        result = await service.process_transcript_upload(
            title=title, file=file, background_tasks=background_tasks
        )

        return {
            "message": "Transcript upload successful. Processing has been queued.",
            "video_id": result["video_id"],
        }

    except Exception as e:
        raise HTTPException(
            status_code=status.HTTP_500_INTERNAL_SERVER_ERROR, detail=str(e)
        )


@router.get("/videos", summary="모든 비디오 목록 조회")
def get_all_videos():
    """데이터베이스에 저장된 모든 비디오 목록을 반환합니다."""
    db = SessionLocal()
    try:
        videos = db.query(Video).all()
        return [video.to_dict() for video in videos]
    finally:
        db.close()


@router.get("/videos/{video_id}", summary="특정 비디오 조회")
def get_video_by_id(video_id: str):
    """ID로 특정 비디오의 정보와 변환된 텍스트를 조회합니다."""
    from core.database import SessionLocal
    from models.video import Video

    db = SessionLocal()
    try:
        video = db.query(Video).filter(Video.id == int(video_id)).first()
        if not video:
            raise HTTPException(
                status_code=status.HTTP_404_NOT_FOUND,
                detail=f"Video with id {video_id} not found",
            )
        return video.to_dict()
    finally:
        db.close()


@router.get("/videos/{video_id}/stt-status", summary="STT 처리 상태 확인")
def get_stt_status(video_id: str):
<<<<<<< HEAD
    """비디오의 STT 처리 상태를 조회합니다."""
    try:
        service = UploadService()
        status = service.get_background_task_status(int(video_id))
        
        # 트랜스크립트 미리보기 추가
        video = service.repository.get_video_by_id(int(video_id))
        if video and video.transcript and video.transcript.content:
            content = video.transcript.content
            transcript_preview = content[:200] + "..." if len(content) > 200 else content
            status["transcript_preview"] = transcript_preview
        
        return status
    except ValueError as e:
        raise HTTPException(status_code=404, detail=str(e))
    except Exception as e:
        logger.error(f"상태 조회 실패: {str(e)}", exc_info=True)
        raise HTTPException(status_code=500, detail=str(e))
=======
    """ID로 특정 비디오의 STT 처리 상태를 조회합니다."""
    from core.database import SessionLocal
    from models.video import Video

    db = SessionLocal()
    try:
        video = db.query(Video).filter(Video.id == int(video_id)).first()
        if not video:
            raise HTTPException(
                status_code=status.HTTP_404_NOT_FOUND,
                detail=f"Video with id {video_id} not found",
            )

        # transcript 필드로 처리 상태 판단
        if video.transcript:
            status = "완료"
            transcript_preview = (
                video.transcript[:200] + "..."
                if len(video.transcript) > 200
                else video.transcript
            )
        else:
            status = "처리 중"
            transcript_preview = None

        return {
            "video_id": str(video.id),
            "title": video.title,
            "processing_status": status,
            "transcript_preview": transcript_preview,
            "created_at": video.created_at,
            "updated_at": video.updated_at,
        }
    finally:
        db.close()
>>>>>>> 97062393


@router.get("/videos/{video_id}/background-task", summary="백그라운드 작업 상태 확인")
def get_background_task_status(
    video_id: str, service: UploadService = Depends(get_upload_service)
):
    """비디오 처리를 위한 백그라운드 작업의 상태를 확인합니다."""
    try:
        result = service.get_background_task_status(int(video_id))
        return result
    except ValueError as e:
        raise HTTPException(status_code=status.HTTP_404_NOT_FOUND, detail=str(e))


@router.post("/videos/{video_id}/cancel", summary="백그라운드 작업 취소")
def cancel_background_task(
    video_id: str, service: UploadService = Depends(get_upload_service)
):
    """비디오 처리를 위한 백그라운드 작업을 취소합니다."""
    try:
        result = service.cancel_background_task(int(video_id))
        return result
    except ValueError as e:
        raise HTTPException(status_code=status.HTTP_404_NOT_FOUND, detail=str(e))<|MERGE_RESOLUTION|>--- conflicted
+++ resolved
@@ -159,26 +159,6 @@
 
 @router.get("/videos/{video_id}/stt-status", summary="STT 처리 상태 확인")
 def get_stt_status(video_id: str):
-<<<<<<< HEAD
-    """비디오의 STT 처리 상태를 조회합니다."""
-    try:
-        service = UploadService()
-        status = service.get_background_task_status(int(video_id))
-        
-        # 트랜스크립트 미리보기 추가
-        video = service.repository.get_video_by_id(int(video_id))
-        if video and video.transcript and video.transcript.content:
-            content = video.transcript.content
-            transcript_preview = content[:200] + "..." if len(content) > 200 else content
-            status["transcript_preview"] = transcript_preview
-        
-        return status
-    except ValueError as e:
-        raise HTTPException(status_code=404, detail=str(e))
-    except Exception as e:
-        logger.error(f"상태 조회 실패: {str(e)}", exc_info=True)
-        raise HTTPException(status_code=500, detail=str(e))
-=======
     """ID로 특정 비디오의 STT 처리 상태를 조회합니다."""
     from core.database import SessionLocal
     from models.video import Video
@@ -214,7 +194,6 @@
         }
     finally:
         db.close()
->>>>>>> 97062393
 
 
 @router.get("/videos/{video_id}/background-task", summary="백그라운드 작업 상태 확인")
