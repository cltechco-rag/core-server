--- conflicted
+++ resolved
@@ -13,16 +13,12 @@
 from .schema import VideoUploadResponse
 from .constants import ALLOWED_VIDEO_TYPES
 from models.video import Video
-<<<<<<< HEAD
 from core.database import SessionLocal
 import logging
 from models.user import User
 from core.database import get_db
 from utils.auth import get_current_user
-=======
-from core.database import get_db
 from sqlalchemy.orm import Session
->>>>>>> ea0d489a
 
 router = APIRouter(prefix="/upload", tags=["upload"])
 
@@ -59,28 +55,15 @@
 async def upload_video(
     title: str = Form(...),
     file: UploadFile = File(...),
-<<<<<<< HEAD
     background_tasks: BackgroundTasks = BackgroundTasks(),
-    db: Session = Depends(get_db),
-    current_user: User = Depends(get_current_user)
-=======
     title: str = None,
     service: UploadService = Depends(get_upload_service),
     db: Session = Depends(get_db),
->>>>>>> ea0d489a
+    current_user: User = Depends(get_current_user)
 ):
     """
     영상 파일을 업로드하고 STT 처리를 시작합니다.
     """
-<<<<<<< HEAD
-    service = UploadService(db)
-    return await service.process_video_upload(
-        file=file,
-        title=title,
-        background_tasks=background_tasks,
-        user_id=current_user.id
-    )
-=======
     try:
         # 1. 파일 형식 검증
         if not file.content_type in ALLOWED_VIDEO_TYPES:
@@ -95,7 +78,10 @@
 
         # 3. 서비스 계층에 처리 위임
         result = await service.process_video_upload(
-            file=file, title=title or file.filename, background_tasks=background_tasks
+            file=file,
+            title=title or file.filename,
+            background_tasks=background_tasks,
+            user_id=current_user.id,
         )
         db.commit()
 
@@ -110,7 +96,6 @@
         raise HTTPException(
             status_code=status.HTTP_500_INTERNAL_SERVER_ERROR, detail=str(e)
         )
->>>>>>> ea0d489a
 
 
 @router.post("/transcript", summary="비디오 트랜스크립트 업로드")
